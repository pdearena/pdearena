# Copyright (c) Microsoft Corporation.
# Licensed under the MIT license.
from typing import Any, Dict, List, Optional

import torch
from pytorch_lightning import LightningModule
from pytorch_lightning.cli import instantiate_class

from pdearena import utils
from pdearena.data.utils import PDEDataConfig
from pdearena.modules.loss import CustomMSELoss, ScaledLpLoss
from pdearena.rollout import rollout2d, rollout3d_maxwell

from .registry import MODEL_REGISTRY

logger = utils.get_logger(__name__)


def get_model(args, pde):
    if args.name in MODEL_REGISTRY:
        _model = MODEL_REGISTRY[args.name].copy()
        if "Maxwell" in args.name:
            _model["init_args"].update(
                dict(
                    time_history=args.time_history,
                    time_future=args.time_future,
                    activation=args.activation,
                )
            )
        else:
            _model["init_args"].update(
                dict(
                    n_input_scalar_components=pde.n_scalar_components,
                    n_output_scalar_components=pde.n_scalar_components,
                    n_input_vector_components=pde.n_vector_components,
                    n_output_vector_components=pde.n_vector_components,
                    time_history=args.time_history,
                    time_future=args.time_future,
                    activation=args.activation,
                )
            )
        model = instantiate_class(tuple(), _model)
    else:
        logger.warning("Model not found in registry. Using fallback. Best to add your model to the registry.")
        if hasattr(args, "time_history") and args.model["init_args"]["time_history"] != args.time_history:
            logger.warning(
                f"Model time_history ({args.model['init_args']['time_history']}) does not match data time_history ({pde.time_history})."
            )
        if hasattr(args, "time_future") and args.model["init_args"]["time_future"] != args.time_future:
            logger.warning(
                f"Model time_future ({args.model['init_args']['time_future']}) does not match data time_future ({pde.time_future})."
            )
        model = instantiate_class(tuple(), args.model)

    return model


class PDEModel(LightningModule):
    def __init__(
        self,
        name: str,
        time_history: int,
        time_future: int,
        time_gap: int,
        max_num_steps: int,
        activation: str,
        criterion: str,
        lr: float,
        pdeconfig: PDEDataConfig,
        model: Optional[Dict] = None,
    ) -> None:
        super().__init__()
        self.save_hyperparameters(ignore="pdeconfig")
        self.pde = pdeconfig
        if (self.pde.n_spatial_dim) == 3:
            self._mode = "3DMaxwell"
            assert self.pde.n_scalar_components == 0
            assert self.pde.n_vector_components == 2
        elif (self.pde.n_spatial_dim) == 2:
            self._mode = "2D"
        else:
            raise NotImplementedError(f"{self.pde}")

        self.model = get_model(self.hparams, self.pde)
        if criterion == "mse":
            self.train_criterion = CustomMSELoss()
        elif criterion == "scaledl2":
            self.train_criterion = ScaledLpLoss()
        else:
            raise NotImplementedError(f"Criterion {criterion} not implemented yet")

        self.val_criterions = {"mse": CustomMSELoss(), "scaledl2": ScaledLpLoss()}
        self.rollout_criterion = torch.nn.MSELoss(reduction="none")
        time_resolution = self.pde.trajlen
        # Max number of previous points solver can eat
        reduced_time_resolution = time_resolution - self.hparams.time_history
        # Number of future points to predict
        self.max_start_time = (
            reduced_time_resolution - self.hparams.time_future * self.hparams.max_num_steps - self.hparams.time_gap
        )

    def forward(self, *args):
        return self.model(*args)

    def train_step(self, batch):
        x, y = batch
        pred = self.model(x)
        loss = self.train_criterion(pred, y)
        return loss, pred, y

    def eval_step(self, batch):
        x, y = batch
        pred = self.model(x)
        loss = {k: vc(pred, y) for k, vc in self.val_criterions.items()}
        return loss, pred, y

    def training_step(self, batch, batch_idx: int):
        loss, preds, targets = self.train_step(batch)

        if self._mode == "2D":
            scalar_loss = self.train_criterion(
                preds[:, :, 0 : self.pde.n_scalar_components, ...],
                targets[:, :, 0 : self.pde.n_scalar_components, ...],
            )

            if self.pde.n_vector_components > 0:
                vector_loss = self.train_criterion(
                    preds[:, :, self.pde.n_scalar_components :, ...],
                    targets[:, :, self.pde.n_scalar_components :, ...],
                )
            else:
                vector_loss = torch.tensor(0.0)
            self.log("train/loss", loss)
            self.log("train/scalar_loss", scalar_loss)
            self.log("train/vector_loss", vector_loss)
            return {
                "loss": loss,
                "scalar_loss": scalar_loss.detach(),
                "vector_loss": vector_loss.detach(),
            }
        else:
            raise NotImplementedError(f"{self._mode}")

    def training_epoch_end(self, outputs: List[Any]):
        # `outputs` is a list of dicts returned from `training_step()`
        for key in outputs[0].keys():
            if "loss" in key:
                loss_vec = torch.stack([outputs[i][key] for i in range(len(outputs))])
                mean, std = utils.bootstrap(loss_vec, 64, 1)
                self.log(f"train/{key}_mean", mean)
                self.log(f"train/{key}_std", std)

    def compute_rolloutloss2D(self, batch: Any):
        (u, v, cond, grid) = batch

        losses = []
        for start in range(
            0,
            self.max_start_time + 1,
            self.hparams.time_future + self.hparams.time_gap,
        ):
            end_time = start + self.hparams.time_history
            target_start_time = end_time + self.hparams.time_gap
            target_end_time = target_start_time + self.hparams.time_future * self.hparams.max_num_steps

            init_u = u[:, start:end_time, ...]
            if self.pde.n_vector_components > 0:
                init_v = v[:, start:end_time, ...]
            else:
                init_v = None

            pred_traj = rollout2d(
                self.model,
                init_u,
                init_v,
                grid,
                self.pde,
                self.hparams.time_history,
                self.hparams.max_num_steps,
            )
            targ_u = u[:, target_start_time:target_end_time, ...]
            if self.pde.n_vector_components > 0:
                targ_v = v[:, target_start_time:target_end_time, ...]
                targ_traj = torch.cat((targ_u, targ_v), dim=2)
            else:
                targ_traj = targ_u
            loss = self.rollout_criterion(pred_traj, targ_traj).mean(dim=(0, 2, 3, 4))
            losses.append(loss)
        loss_vec = torch.stack(losses, dim=0).mean(dim=0)
        return loss_vec

<<<<<<< HEAD
=======
    def compute_rolloutloss3D(self, batch: Any):
        d, h, _ = batch
        losses = []
        for start in range(
            0,
            self.max_start_time + 1,
            self.hparams.time_future + self.hparams.time_gap,
        ):
            end_time = start + self.hparams.time_history
            target_start_time = end_time + self.hparams.time_gap
            target_end_time = (
                target_start_time + self.hparams.time_future * self.hparams.max_num_steps
            )
            init_d = d[:, start:end_time]
            init_h = h[:, start:end_time]
            pred_traj = rollout3d_maxwell(
                self.model,
                init_d,
                init_h,
                self.hparams.time_history,
                self.hparams.max_num_steps,
            )
            targ_d = d[:, target_start_time:target_end_time]
            targ_h = h[:, target_start_time:target_end_time]
            targ_traj = torch.cat((targ_d, targ_h), dim=2)  # along channel
            loss = self.rollout_criterion(pred_traj, targ_traj).mean(dim=(0, 2, 3, 4, 5))
            losses.append(loss)
        loss_vec = torch.stack(losses, dim=0).mean(dim=0)
        return loss_vec
>>>>>>> acb3bf11

    def validation_step(self, batch: Any, batch_idx: int, dataloader_idx: int = 0):
        if dataloader_idx == 0:
            # one-step loss
            loss, preds, targets = self.eval_step(batch)
            if self._mode == "2D":
                loss["scalar_mse"] = self.val_criterions["mse"](
                    preds[:, :, 0 : self.pde.n_scalar_components, ...],
                    targets[:, :, 0 : self.pde.n_scalar_components, ...],
                )
                loss["vector_mse"] = self.val_criterions["mse"](
                    preds[:, :, self.pde.n_scalar_components :, ...],
                    targets[:, :, self.pde.n_scalar_components :, ...],
                )

                for k in loss.keys():
                    self.log(f"valid/loss/{k}", loss[k])
                return {f"{k}_loss": v for k, v in loss.items()}

            else:
                raise NotImplementedError(f"{self._mode}")

        elif dataloader_idx == 1:
            # rollout loss
            if self._mode == "2D":
                loss_vec = self.compute_rolloutloss2D(batch)
            else:
                raise NotImplementedError(f"{self._mode}")
            # summing across "time axis"
            loss = loss_vec.sum()
            loss_t = loss_vec.cumsum(0)
            chan_avg_loss = loss / (self.pde.n_scalar_components + self.pde.n_vector_components)
            self.log("valid/unrolled_loss", loss)
            return {
                "unrolled_loss": loss,
                "loss_timesteps": loss_t,
                "unrolled_chan_avg_loss": chan_avg_loss,
            }

    def validation_epoch_end(self, outputs: List[Any]):
        if len(outputs) > 1:
            if len(outputs[0]) > 0:
                for key in outputs[0][0].keys():
                    if "loss" in key:
                        loss_vec = torch.stack([outputs[0][i][key] for i in range(len(outputs[0]))])
                        mean, std = utils.bootstrap(loss_vec, 64, 1)
                        self.log(f"valid/{key}_mean", mean)
                        self.log(f"valid/{key}_std", std)

            if len(outputs[1]) > 0:
                unrolled_loss = torch.stack([outputs[1][i]["unrolled_loss"] for i in range(len(outputs[1]))])
                loss_timesteps_B = torch.stack([outputs[1][i]["loss_timesteps"] for i in range(len(outputs[1]))])
                loss_timesteps = loss_timesteps_B.mean(0)

                for i in range(self.hparams.max_num_steps):
                    self.log(f"valid/intime_{i}_loss", loss_timesteps[i])

                mean, std = utils.bootstrap(unrolled_loss, 64, 1)
                self.log("valid/unrolled_loss_mean", mean)
                self.log("valid/unrolled_loss_std", std)

    def test_step(self, batch: Any, batch_idx: int, dataloader_idx: int = 0):
        if dataloader_idx == 0:
            loss, preds, targets = self.eval_step(batch)
            if self._mode == "2D":
                loss["scalar_mse"] = self.val_criterions["mse"](
                    preds[:, :, 0 : self.pde.n_scalar_components, ...],
                    targets[:, :, 0 : self.pde.n_scalar_components, ...],
                )
                loss["vector_mse"] = self.val_criterions["mse"](
                    preds[:, :, self.pde.n_scalar_components :, ...],
                    targets[:, :, self.pde.n_scalar_components :, ...],
                )

                self.log("test/loss", loss)
                return {f"{k}_loss": v for k, v in loss.items()}
            else:
                raise NotImplementedError(f"{self._mode}")

        elif dataloader_idx == 1:
            if self._mode == "2D":
                loss_vec = self.compute_rolloutloss2D(batch)
            else:
                raise NotImplementedError(f"{self._mode}")
            # summing across "time axis"
            loss = loss_vec.sum()
            loss_t = loss_vec.cumsum(0)
            self.log("test/unrolled_loss", loss)
            # self.log("valid/normalized_unrolled_loss", loss)
            return {
                "unrolled_loss": loss,
                "loss_timesteps": loss_t,
            }

    def test_epoch_end(self, outputs: List[Any]):
        assert len(outputs) > 1
        if len(outputs[0]) > 0:
            for key in outputs[0][0].keys():
                if "loss" in key:
                    loss_vec = torch.stack([outputs[0][i][key] for i in range(len(outputs[0]))])
                    mean, std = utils.bootstrap(loss_vec, 64, 1)
                    self.log(f"test/{key}_mean", mean)
                    self.log(f"test/{key}_std", std)
        if len(outputs[1]) > 0:
            unrolled_loss = torch.stack([outputs[1][i]["unrolled_loss"] for i in range(len(outputs[1]))])
            loss_timesteps_B = torch.stack([outputs[1][i]["loss_timesteps"] for i in range(len(outputs[1]))])
            loss_timesteps = loss_timesteps_B.mean(0)
            for i in range(self.hparams.max_num_steps):
                self.log(f"test/intime_{i}_loss", loss_timesteps[i])

            mean, std = utils.bootstrap(unrolled_loss, 64, 1)
            self.log("test/unrolled_loss_mean", mean)
            self.log("test/unrolled_loss_std", std)

    def configure_optimizers(self):
        optimizer = torch.optim.Adam(self.model.parameters(), lr=self.hparams.lr)
        return optimizer


class Maxwell3DPDEModel(PDEModel):
    
    def compute_rolloutloss3D(self, batch: Any):
        d, h, _ = batch
        losses = []
        for start in range(
            0,
            self.max_start_time + 1,
            self.hparams.time_future + self.hparams.time_gap,
        ):
            end_time = start + self.hparams.time_history
            target_start_time = end_time + self.hparams.time_gap
            target_end_time = (
                target_start_time + self.hparams.time_future * self.hparams.max_num_steps
            )
            init_d = d[:, start:end_time]
            init_h = h[:, start:end_time]
            pred_traj = rollout3d_maxwell(
                self.model,
                init_d,
                init_h,
                self.hparams.time_history,
                self.hparams.max_num_steps,
            )
            targ_d = d[:, target_start_time:target_end_time]
            targ_h = h[:, target_start_time:target_end_time]
            targ_traj = torch.cat((targ_d, targ_h), dim=2)  # along channel
            loss = self.rollout_criterion(pred_traj, targ_traj).mean(dim=(0, 2, 3, 4, 5))
            losses.append(loss)
        loss_vec = torch.stack(losses, dim=0).mean(dim=0)
        return loss_vec

    def training_step(self, batch, batch_idx: int):
        loss, preds, targets = self.train_step(batch)

        if self._mode == "3DMaxwell":
            d_loss = self.train_criterion(preds[:, :, :3, ...], targets[:, :, :3, ...])
            h_loss = self.train_criterion(preds[:, :, 3:, ...], targets[:, :, 3:, ...])
            self.log("train/loss", loss)
            self.log("train/d_loss", d_loss)
            self.log("train/h_loss", h_loss)
            return {
                "loss": loss,
                "d_loss": d_loss,
                "h_loss": h_loss,
            }
        else:
            raise NotImplementedError(f"{self._mode}")

    def validation_step(self, batch: Any, batch_idx: int, dataloader_idx: int = 0):
        if dataloader_idx == 0:
            # one-step loss
            loss, preds, targets = self.eval_step(batch)
            if self._mode == "3DMaxwell":
                loss["d_field_mse"] = self.val_criterions["mse"](preds[:, :, :3, ...], targets[:, :, :3, ...])
                loss["h_field_mse"] = self.val_criterions["mse"](preds[:, :, 3:, ...], targets[:, :, 3:, ...])

                for k in loss.keys():
                    self.log("valid/loss", loss[k])
                return {f"{k}_loss": v for k, v in loss.items()}
            else:
                raise NotImplementedError(f"{self._mode}")

        elif dataloader_idx == 1:
            # rollout loss
            if self._mode == "3DMaxwell":
                loss_vec = self.compute_rolloutloss3D(batch)
            else:
                raise NotImplementedError(f"{self._mode}")
            # summing across "time axis"
            loss = loss_vec.sum()
            loss_t = loss_vec.cumsum(0)
            chan_avg_loss = loss / (self.pde.n_scalar_components + self.pde.n_vector_components)
            self.log("valid/unrolled_loss", loss)
            return {
                "unrolled_loss": loss,
                "loss_timesteps": loss_t,
                "unrolled_chan_avg_loss": chan_avg_loss,
            }
        

    def test_step(self, batch: Any, batch_idx: int, dataloader_idx: int = 0):
        if dataloader_idx == 0:
            loss, preds, targets = self.eval_step(batch)
            if self._mode == "3DMaxwell":
                d_loss = self.val_criterions["mse"](preds[:, :, :3, ...], targets[:, :, :3, ...])
                h_loss = self.val_criterions["mse"](preds[:, :, 3:, ...], targets[:, :, 3:, ...])
                self.log("test/loss", loss)
                self.log("test/d_loss", d_loss)
                self.log("test/h_loss", h_loss)
                return {
                    "loss": loss,
                    "d_loss": d_loss,
                    "h_loss": h_loss,
                }
            else:
                raise NotImplementedError(f"{self._mode}")

        elif dataloader_idx == 1:
            if self._mode == "3DMaxell":
                loss_vec = self.compute_rolloutloss3D(batch)
            else:
                raise NotImplementedError(f"{self._mode}")
            # summing across "time axis"
            loss = loss_vec.sum()
            loss_t = loss_vec.cumsum(0)
            self.log("test/unrolled_loss", loss)
            # self.log("valid/normalized_unrolled_loss", loss)
            return {
                "unrolled_loss": loss,
                "loss_timesteps": loss_t,
            }
        <|MERGE_RESOLUTION|>--- conflicted
+++ resolved
@@ -189,39 +189,6 @@
         loss_vec = torch.stack(losses, dim=0).mean(dim=0)
         return loss_vec
 
-<<<<<<< HEAD
-=======
-    def compute_rolloutloss3D(self, batch: Any):
-        d, h, _ = batch
-        losses = []
-        for start in range(
-            0,
-            self.max_start_time + 1,
-            self.hparams.time_future + self.hparams.time_gap,
-        ):
-            end_time = start + self.hparams.time_history
-            target_start_time = end_time + self.hparams.time_gap
-            target_end_time = (
-                target_start_time + self.hparams.time_future * self.hparams.max_num_steps
-            )
-            init_d = d[:, start:end_time]
-            init_h = h[:, start:end_time]
-            pred_traj = rollout3d_maxwell(
-                self.model,
-                init_d,
-                init_h,
-                self.hparams.time_history,
-                self.hparams.max_num_steps,
-            )
-            targ_d = d[:, target_start_time:target_end_time]
-            targ_h = h[:, target_start_time:target_end_time]
-            targ_traj = torch.cat((targ_d, targ_h), dim=2)  # along channel
-            loss = self.rollout_criterion(pred_traj, targ_traj).mean(dim=(0, 2, 3, 4, 5))
-            losses.append(loss)
-        loss_vec = torch.stack(losses, dim=0).mean(dim=0)
-        return loss_vec
->>>>>>> acb3bf11
-
     def validation_step(self, batch: Any, batch_idx: int, dataloader_idx: int = 0):
         if dataloader_idx == 0:
             # one-step loss
