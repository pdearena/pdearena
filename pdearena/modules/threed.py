import torch
from torch import nn
from torch.nn import functional as F
from typing import Callable
from .activations import ACTIVATION_REGISTRY
from .fourier import SpectralConv3d


class FourierBasicBlock3D(nn.Module):
    """Basic 3d FNO ResNet building block consisting of two 3d convolutional layers,
    two 3d SpectralConv layers and skip connections."""

    expansion: int = 1

    def __init__(
            self, 
            in_planes: int, 
            planes: int,
            modes1: int,
            modes2: int,
            modes3: int, 
            stride: int = 1, 
            activation: str = "gelu"
            ):
        """Initialize basic 3d FNO ResNet building block
        Args:
            in_planes (int): input channels
            planes (int): output channels
            stride (int, optional): stride of 2d convolution. Defaults to 1.
        """
        super().__init__()

        self.fourier1 = SpectralConv3d(
            in_planes, planes, modes1=modes1, modes2=modes2, modes3=modes3
        )
        self.conv1 = nn.Conv3d(in_planes, planes, kernel_size=1, padding=0, padding_mode="zeros")
        self.fourier2 = SpectralConv3d(
            planes, planes, modes1=modes1, modes2=modes2, modes3=modes3
        )
        self.conv2 = nn.Conv3d(planes, planes, kernel_size=1, padding=0, padding_mode="zeros")

        # Shortcut connection, batchnorm removed
        # So far shortcut connections are not helping
        self.shortcut = nn.Sequential()
        if stride != 1 or in_planes != self.expansion * planes:
            self.shortcut = nn.Sequential(
                nn.Conv2d(in_planes, self.expansion * planes, kernel_size=1)
            )
        if activation == "gelu":
            self.activation = F.gelu
        elif activation == "relu":
            self.activation = F.relu
        else:
            raise NotImplementedError(f"Activation {activation} not implemented")

    def forward(self, x: torch.Tensor) -> torch.Tensor:
        """Forward pass of basic 3d Fourier ResNet building block.
        Args:
            x (torch.Tensor): input of shape [batch, in_planes, x, y, z]
        Returns:
            torch.Tensor: output of shape [batch, planes, x, y, z]
        """
        x1 = self.fourier1(x)
        x2 = self.conv1(x)
        out = self.activation(x1 + x2)

        x1 = self.fourier2(out)
        x2 = self.conv2(out)
        out = x1 + x2
        # out += self.shortcut(x)
        out = self.activation(out)
        return out


class MaxwellResNet3D(nn.Module):
<<<<<<< HEAD
    """3d ResNet model for Maxwell equations, difference to default ResNet architectures is that
=======
    """3d ResNet model, difference to default ResNet architectures is that
>>>>>>> acb3bf11
    spatial resolution and channels (in_planes) stay constant throughout the network."""

    padding = 2  # no periodic

    def __init__(
        self,
        block: nn.Module,
        num_blocks: list,
        time_history: int,
        time_future: int,
        hidden_channels: int = 64,
        activation: str = "gelu",
        diffmode: bool = False,
    ):
        """Initialize 3d ResNet model

        Args:
            block (nn.Module): basic 3d ResNet building block
            num_blocks (list): list of basic building blocks per layer
            time_history (int): input timesteps
            time_future (int): prediction timesteps
            hidden_channels (int): hidden channels in the ResNet blocks
        """
<<<<<<< HEAD

=======
>>>>>>> acb3bf11
        super().__init__()

        self.diffmode = diffmode
        self.in_planes = hidden_channels
        self.conv_in1 = nn.Conv3d(
            time_history * 6,
            self.in_planes,
            kernel_size=1,
            bias=True,
        )
        self.conv_in2 = nn.Conv3d(
            self.in_planes,
            self.in_planes,
            kernel_size=1,
            bias=True,
        )
        self.conv_out1 = nn.Conv3d(
            self.in_planes,
            self.in_planes,
            kernel_size=1,
            bias=True,
        )
        self.conv_out2 = nn.Conv3d(
            self.in_planes,
            time_future * 6,
            kernel_size=1,
            bias=True,
        )

        self.layers = nn.ModuleList(
            [
                self._make_layer(
                    block,
                    self.in_planes,
                    num_blocks[i],
                    stride=1,
                    activation=activation,
                )
                for i in range(len(num_blocks))
            ]
        )
        self.activation: nn.Module = ACTIVATION_REGISTRY.get(activation, None)
        if self.activation is None:
            raise NotImplementedError(f"Activation {activation} not implemented")

    def _make_layer(
        self, 
        block: Callable, 
        planes: int, 
        num_blocks: int, 
        stride: int, 
        activation: str,
    ) -> nn.Sequential:
        """Build 3d ResNet layers out of basic building blocks.

        Args:
            block (nn.Module): basic 3d ResNet building block
            planes (int): input channels
            num_blocks (int): number of basic 3d ResNet building blocks in one layer
            stride (int): stride

        Returns:
            nn.Sequential: 3d ResNet layer as nn.Sequential
        """
        strides = [stride] + [1] * (num_blocks - 1)
        layers = []
        for stride in strides:
            layers.append(block(in_planes=self.in_planes, planes=planes, stride=stride, activation=activation))
            self.in_planes = planes * block.expansion
        return nn.Sequential(*layers)

    def __repr__(self):
        return "ResNet"

    def forward(self, x: torch.Tensor) -> torch.Tensor:
        """Forward pass of the ResNet in 3 spatial dimensions
        consisting of embedding layer(s), ResNet building blogs and output layer.
        Args:
            x (torch.Tensor): input tensor of shape [b, time_history, 6, x, y, z]
        Returns:
            torch.Tensor: output tensor of shape [b, time_future, 6, x, y, z]
        """
        assert x.dim() == 6
        orig_shape = x.shape
        x = x.reshape(x.size(0), -1, *x.shape[3:])
        prev = x
        x = self.activation(self.conv_in1(x.float()))
        x = self.activation(self.conv_in2(x.float()))

        if self.padding > 0:
            x = F.pad(x, [0, self.padding, 0, self.padding])
        for layer in self.layers:
            x = layer(x)
        if self.padding > 0:
            x = x[..., : -self.padding, : -self.padding]

        x = self.conv_out1(x)
        x = self.conv_out2(x)

        if self.diffmode:
            x = x + prev[:, -1:, ...].detach()
        return x.reshape(orig_shape[0], -1, 6, *orig_shape[3:])<|MERGE_RESOLUTION|>--- conflicted
+++ resolved
@@ -73,11 +73,7 @@
 
 
 class MaxwellResNet3D(nn.Module):
-<<<<<<< HEAD
     """3d ResNet model for Maxwell equations, difference to default ResNet architectures is that
-=======
-    """3d ResNet model, difference to default ResNet architectures is that
->>>>>>> acb3bf11
     spatial resolution and channels (in_planes) stay constant throughout the network."""
 
     padding = 2  # no periodic
@@ -101,10 +97,6 @@
             time_future (int): prediction timesteps
             hidden_channels (int): hidden channels in the ResNet blocks
         """
-<<<<<<< HEAD
-
-=======
->>>>>>> acb3bf11
         super().__init__()
 
         self.diffmode = diffmode
